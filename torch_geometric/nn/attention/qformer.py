from typing import Callable

import torch


class QFormer(torch.nn.Module):
    r"""The Querying Transformer (Q-Former) from
    `"BLIP-2: Bootstrapping Language-Image Pre-training
    with Frozen Image Encoders and Large Language Models"
    <https://arxiv.org/pdf/2301.12597>`_ paper.

    Args:
        input_dim (int): The number of features in the input.
        hidden_dim (int): The dimension of the fnn in the encoder layer.
        output_dim (int): The final output dimension.
        num_heads (int): The number of multi-attention-heads.
        num_layers (int): The number of sub-encoder-layers in the encoder.
        dropout (int): The dropout value in each encoder layer.

    .. note::
        This is a simplified version of the original Q-Former implementation.
    """
    def __init__(
<<<<<<< HEAD
            self,
            input_dim: int,
            hidden_dim: int,
            output_dim: int,
            num_heads: int,
            num_layers: int,
            dropout: float = 0.0,
            activation: Callable = torch.nn.ReLU(),
    ) -> None:

=======
        self, input_dim: int, hidden_dim: int, output_dim: int, num_heads: int,
        num_layers: int, dropout: float = 0.0,
        activation: Callable = torch.nn.ReLU()) -> None:
>>>>>>> 102d2f39
        super().__init__()
        self.num_layers = num_layers
        self.num_heads = num_heads

        self.layer_norm = torch.nn.LayerNorm(input_dim)
        self.encoder_layer = torch.nn.TransformerEncoderLayer(
<<<<<<< HEAD
            d_model=input_dim,
            nhead=num_heads,
            dim_feedforward=hidden_dim,
            dropout=dropout,
            activation=activation,
            batch_first=True,
        )
        self.encoder = torch.nn.TransformerEncoder(
            self.encoder_layer,
            num_layers=num_layers,
        )
=======
            d_model=input_dim, nhead=num_heads, dim_feedforward=hidden_dim,
            dropout=dropout, activation=activation, batch_first=True)
        self.encoder = torch.nn.TransformerEncoder(self.encoder_layer,
                                                   num_layers=num_layers)
>>>>>>> 102d2f39
        self.project = torch.nn.Linear(input_dim, output_dim)

    def forward(self, x: torch.Tensor) -> torch.Tensor:
        r"""Forward pass.

        Args:
            x (torch.Tensor): Input sequence to the encoder layer.
                :math:`\mathbf{X} \in \mathbb{R}^{B \times N \times F}`, with
                batch-size :math:`B`, sequence length :math:`N`,
                and feature dimension :math:`F`.
        """
        x = self.layer_norm(x)
        x = self.encoder(x)
        out = self.project(x)
        return out

    def __repr__(self) -> str:
<<<<<<< HEAD
        return (f'{self.__class__.__name__}('
                f'num_heads={self.num_heads}, '
                f'num_layers={self.num_layers})')
=======
        return (f'{self.__class__.__name__}(\n'
                f'  encoder_layer={self.encoder_layer},\n'
                f'  num_layers={self.num_layers}\n'
                f')')
>>>>>>> 102d2f39
<|MERGE_RESOLUTION|>--- conflicted
+++ resolved
@@ -17,11 +17,11 @@
         num_layers (int): The number of sub-encoder-layers in the encoder.
         dropout (int): The dropout value in each encoder layer.
 
+
     .. note::
         This is a simplified version of the original Q-Former implementation.
     """
     def __init__(
-<<<<<<< HEAD
             self,
             input_dim: int,
             hidden_dim: int,
@@ -32,18 +32,12 @@
             activation: Callable = torch.nn.ReLU(),
     ) -> None:
 
-=======
-        self, input_dim: int, hidden_dim: int, output_dim: int, num_heads: int,
-        num_layers: int, dropout: float = 0.0,
-        activation: Callable = torch.nn.ReLU()) -> None:
->>>>>>> 102d2f39
         super().__init__()
         self.num_layers = num_layers
         self.num_heads = num_heads
 
         self.layer_norm = torch.nn.LayerNorm(input_dim)
         self.encoder_layer = torch.nn.TransformerEncoderLayer(
-<<<<<<< HEAD
             d_model=input_dim,
             nhead=num_heads,
             dim_feedforward=hidden_dim,
@@ -55,12 +49,6 @@
             self.encoder_layer,
             num_layers=num_layers,
         )
-=======
-            d_model=input_dim, nhead=num_heads, dim_feedforward=hidden_dim,
-            dropout=dropout, activation=activation, batch_first=True)
-        self.encoder = torch.nn.TransformerEncoder(self.encoder_layer,
-                                                   num_layers=num_layers)
->>>>>>> 102d2f39
         self.project = torch.nn.Linear(input_dim, output_dim)
 
     def forward(self, x: torch.Tensor) -> torch.Tensor:
@@ -78,13 +66,6 @@
         return out
 
     def __repr__(self) -> str:
-<<<<<<< HEAD
         return (f'{self.__class__.__name__}('
                 f'num_heads={self.num_heads}, '
-                f'num_layers={self.num_layers})')
-=======
-        return (f'{self.__class__.__name__}(\n'
-                f'  encoder_layer={self.encoder_layer},\n'
-                f'  num_layers={self.num_layers}\n'
-                f')')
->>>>>>> 102d2f39
+                f'num_layers={self.num_layers})')